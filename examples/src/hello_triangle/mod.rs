--- conflicted
+++ resolved
@@ -6,7 +6,6 @@
     window::{Window, WindowId},
 };
 
-<<<<<<< HEAD
 struct LoopState {
     // See https://docs.rs/winit/latest/winit/changelog/v0_30/index.html#removed
     // for the recommended pratcice regarding Window creation (from which everything depends)
@@ -75,6 +74,7 @@
                     // Make sure we use the texture resolution limits from the adapter, so we can support images the size of the swapchain.
                     required_limits: wgpu::Limits::downlevel_webgl2_defaults()
                         .using_resolution(adapter.limits()),
+                    memory_hints: wgpu::MemoryHints::MemoryUsage,
                 },
                 None,
             )
@@ -101,13 +101,13 @@
             layout: Some(&pipeline_layout),
             vertex: wgpu::VertexState {
                 module: &shader,
-                entry_point: "vs_main",
+                entry_point: Some("vs_main"),
                 buffers: &[],
                 compilation_options: Default::default(),
             },
             fragment: Some(wgpu::FragmentState {
                 module: &shader,
-                entry_point: "fs_main",
+                entry_point: Some("fs_main"),
                 compilation_options: Default::default(),
                 targets: &[Some(swapchain_format.into())],
             }),
@@ -115,6 +115,7 @@
             depth_stencil: None,
             multisample: wgpu::MultisampleState::default(),
             multiview: None,
+            cache: None,
         });
 
         let config = surface
@@ -141,96 +142,6 @@
     fn resumed(&mut self, event_loop: &ActiveEventLoop) {
         if self.state.is_none() {
             #[cfg(not(target_arch = "wasm32"))]
-=======
-async fn run(event_loop: EventLoop<()>, window: Window) {
-    let mut size = window.inner_size();
-    size.width = size.width.max(1);
-    size.height = size.height.max(1);
-
-    let instance = wgpu::Instance::default();
-
-    let surface = instance.create_surface(&window).unwrap();
-    let adapter = instance
-        .request_adapter(&wgpu::RequestAdapterOptions {
-            power_preference: wgpu::PowerPreference::default(),
-            force_fallback_adapter: false,
-            // Request an adapter which can render to our surface
-            compatible_surface: Some(&surface),
-        })
-        .await
-        .expect("Failed to find an appropriate adapter");
-
-    // Create the logical device and command queue
-    let (device, queue) = adapter
-        .request_device(
-            &wgpu::DeviceDescriptor {
-                label: None,
-                required_features: wgpu::Features::empty(),
-                // Make sure we use the texture resolution limits from the adapter, so we can support images the size of the swapchain.
-                required_limits: wgpu::Limits::downlevel_webgl2_defaults()
-                    .using_resolution(adapter.limits()),
-                memory_hints: wgpu::MemoryHints::MemoryUsage,
-            },
-            None,
-        )
-        .await
-        .expect("Failed to create device");
-
-    // Load the shaders from disk
-    let shader = device.create_shader_module(wgpu::ShaderModuleDescriptor {
-        label: None,
-        source: wgpu::ShaderSource::Wgsl(Cow::Borrowed(include_str!("shader.wgsl"))),
-    });
-
-    let pipeline_layout = device.create_pipeline_layout(&wgpu::PipelineLayoutDescriptor {
-        label: None,
-        bind_group_layouts: &[],
-        push_constant_ranges: &[],
-    });
-
-    let swapchain_capabilities = surface.get_capabilities(&adapter);
-    let swapchain_format = swapchain_capabilities.formats[0];
-
-    let render_pipeline = device.create_render_pipeline(&wgpu::RenderPipelineDescriptor {
-        label: None,
-        layout: Some(&pipeline_layout),
-        vertex: wgpu::VertexState {
-            module: &shader,
-            entry_point: Some("vs_main"),
-            buffers: &[],
-            compilation_options: Default::default(),
-        },
-        fragment: Some(wgpu::FragmentState {
-            module: &shader,
-            entry_point: Some("fs_main"),
-            compilation_options: Default::default(),
-            targets: &[Some(swapchain_format.into())],
-        }),
-        primitive: wgpu::PrimitiveState::default(),
-        depth_stencil: None,
-        multisample: wgpu::MultisampleState::default(),
-        multiview: None,
-        cache: None,
-    });
-
-    let mut config = surface
-        .get_default_config(&adapter, size.width, size.height)
-        .unwrap();
-    surface.configure(&device, &config);
-
-    let window = &window;
-    event_loop
-        .run(move |event, target| {
-            // Have the closure take ownership of the resources.
-            // `event_loop.run` never returns, therefore we must do this to ensure
-            // the resources are properly cleaned up.
-            let _ = (&instance, &adapter, &shader, &pipeline_layout);
-
-            if let Event::WindowEvent {
-                window_id: _,
-                event,
-            } = event
->>>>>>> 4c835086
             {
                 self.state = Some(pollster::block_on(InitializedLoopState::new(event_loop)));
             }
